import copy
import numpy as np
import concurrent.futures
import random
from diffusiophoresis.equation import Equation
from diffusiophoresis.variable import Variable
<<<<<<< HEAD
from GA.crossover import Crossover
from GA.mutation import Mutation
from GA.selection import Selection
=======
from GA.strategy_manager import StrategyManager
>>>>>>> 60e15d1c

class GeneticAlgorithm:
    def __init__(self, generations: int, population_size: int, crossover_rate: float, mutation_rate: float, broadcaster=None):
        """
        Initialize the Genetic Algorithm.

        Args:
            generations (int): The number of generations to evolve the population.
            population_size (int): The number of individuals (equations) in the population.
            crossover_rate (float): The probability (0.0 to 1.0) that crossover will occur between two individuals during reproduction.
            mutation_rate (float): The probability (0.0 to 1.0) that a mutation will occur in an individual's variables after crossover.

        Attributes:
            generations (int): The number of generations to evolve the population.
            population_size (int): The number of individuals in the population.
            crossover_rate (float): The likelihood that crossover will occur when generating offspring.
            mutation_rate (float): The likelihood that mutation will occur in an offspring's variables.
            population (list): The current population of equations (individuals) being evolved.
            best_equation (Equation): The best solution (Equation) found during evolution based on fitness.
            cached_fitness (dict): A cache that stores pre-calculated fitness scores of individuals for performance optimization.
        """
        #Components
        self.strategy_manager = StrategyManager(mutation_rate=mutation_rate, crossover_rate=crossover_rate)

        self.generations: int = generations
        self.population_size: int = population_size
        self.crossover_rate: float = crossover_rate
        self.mutation_rate: float = mutation_rate
        self.population: list = []
        self.fitness_scores: list = []
        self.best_equation: Equation = None
        self.previous_best_equation: Equation = None
        self.cached_fitness: dict = {}

        self.broadcaster = broadcaster
    
    def run(self) -> Equation:
        """
        Run the genetic algorithm to evolve the population and find the best solution.

        This method initializes the population, evolves it over multiple generations, and 
        returns the best equation found.
        
        Returns:
            best_equation: The equation with the highest fitness after all generations.
        """
        self.initialize_population()
        self.evolve()
        return self.best_equation

    def initialize_population(self):
        """
        Initialize the population by filling it with equations that contain randomized variables.

        This method fills the population with random equations created by the
        create_random_equation method.
        """
        self.population = [Equation().randomize_equation() for _ in range(self.population_size)]
        self.fitness_scores = self.evaluate_population_fitness(self.population)

    def evolve(self):
        """
        Evolve the population over several generations to optimize the solution.

        The method evolves the population using selection, crossover, and mutation.
        It also adjusts the mutation rate dynamically based on the diversity of the population.
        At each generation, the population is sorted by fitness, and the best individual is stored.

        Considerations:
            - Ensure a balance between exploration (mutation) and exploitation (selection).
            - Mutation rate adjustment helps to avoid local optima.
            - Crossover and mutation methods need to be clearly defined to ensure meaningful offspring.
        """
        
        previous_best_fitness: float = 0
        no_improvement_counter: int = 0

        for generation in range(self.generations):
            
<<<<<<< HEAD
            self.previous_best_equation = copy.deepcopy(self.best_equation)
            new_population: list = []
            
            # Create a new population via selection, crossover, and mutation
=======
            # TODO Population analysis never happens for the initial population; strategy manager should be updated to do so
            
            # Create a new population via selection, crossover, and mutation
            new_population: list = []
>>>>>>> 60e15d1c
            while len(new_population) < self.population_size:
                parent1, parent2 = self.strategy_manager.select_parents(self.population, self.fitness_scores)
                child1, child2 = self.strategy_manager.crossover(parent1, parent2)
                child1 = self.strategy_manager.mutate(child1)
                child2 = self.strategy_manager.mutate(child2)
                new_population.extend([child1, child2])

            self.population = new_population
            
            # Evaluate the fitness of the new population
            fitness_results = self.evaluate_population_fitness(new_population)
            self.fitness_scores = fitness_results
<<<<<<< HEAD

            # Sort the population by fitness and update the best equation
            sorted_population = self.sort_population_by_fitness(new_population, fitness_results)
            self.best_equation = sorted_population[0]
            
            # Adjust mutation rate based on fitness improvement
            if self.previous_best_equation is not None:
                # Calculate the percentage improvement in fitness
                fitness_improvement: float = ((self.evaluate_fitness(self.best_equation) 
                                              - self.evaluate_fitness(self.previous_best_equation)) 
                                              / abs(self.evaluate_fitness(self.previous_best_equation))) * 100

                if fitness_improvement < 10:  # No significant improvement
                    self.mutation_rate = min(self.mutation_rate * 1.2, 0.5)  # Increase mutation rate
                else:
                    self.mutation_rate = max(self.mutation_rate * 0.8, 0.01)  # Decrease mutation rate
                                
                print(f"Fitness improvement: {fitness_improvement:.2f}%")
                print("Previous Best Fitness", self.evaluate_fitness(self.previous_best_equation))
                print("Best Fitness", self.evaluate_fitness(self.best_equation))
                print("Generations: ", generation)        
                
            # Adjust mutation rate based on population diversity
            unique_fitness_results = len(set(fitness_results))
            if unique_fitness_results < self.population_size * 0.50:  # Low diversity
                self.mutation_rate = min(self.mutation_rate * 1.1, 0.5)
                pass
            else:
                self.mutation_rate = max(self.mutation_rate * 0.9, 0.01)
                pass  
                  
            self.broadcast_data(generation, fitness_results)
=======
            
            # Sort the population by fitness and update the best equation
            sorted_population = self.sort_population_by_fitness(new_population, fitness_results)
            self.best_equation = sorted_population[0]

            # Check for improvement 
            should_stop: bool = False
            should_stop, no_improvement_counter = self.check_for_improvement(previous_best_fitness, no_improvement_counter)
            if should_stop:
                print(f"Stopping due to no improvement for {no_improvement_counter} generations.")
                break
            previous_best_fitness = self.evaluate_fitness(self.best_equation)

            # Adjust mutation rate based on population diversity
            unique_fitness_results = len(set(fitness_results))
            self.strategy_manager.update_strategies(unique_fitness_results, fitness_results, self.population_size)
            
            if self.broadcaster:
                self.broadcast_data(generation, fitness_results)
>>>>>>> 60e15d1c

        print(self.best_equation)

    def check_for_improvement(self, previous_best_fitness, no_improvement_counter):
        max_no_improvement: int = 100
        if self.evaluate_fitness(self.best_equation) > previous_best_fitness:
            no_improvement_counter = 0
            return False, no_improvement_counter
        else:
            no_improvement_counter += 1
            return no_improvement_counter > max_no_improvement, no_improvement_counter

    def evaluate_population_fitness(self, population: list) -> list:
        """
        Evaluate the fitness of the entire population in parallel using multithreading.

        This method uses a thread pool to concurrently evaluate the fitness of each individual 
        in the population, improving performance for large populations.
        
        Args:
            population (list): A list of equations representing the population.
        
        Returns:
            fitness_results (list): A list of fitness scores for the population.
        """
        with concurrent.futures.ThreadPoolExecutor() as executor:
            fitness_results = list(executor.map(self.evaluate_fitness, population))
        return fitness_results

    def evaluate_fitness(self, equation: Equation) -> float:
        """
        Evaluate the fitness of a single equation.

        This method should compute a fitness score for the equation based on how well 
        it solves the target problem.
        
        Considerations:
            - Define the fitness function: How do you measure how "good" an equation is?
            - The fitness function should guide the evolution toward the optimal solution.
        
        Args:
            equation: The equation to evaluate.
        
        Returns:
            fitness_score: A numeric score representing the fitness of the equation.
        """
        if equation in self.cached_fitness:
            return self.cached_fitness[equation]
        
        #fitness: float = equation.optimize()
        
        fitness : float = equation.get_diffusiophoretic_velocity()
        self.cached_fitness[equation] = fitness
        
        return fitness
    
    def sort_population_by_fitness(self, population, fitness_scores):
        """
        Returns a new population sorted by their fitness scores in descending order.
        """
        paired_population = list(zip(fitness_scores, population))
        sorted_population = sorted(paired_population, key=lambda x: x[0], reverse=True)
        return [individual for _, individual in sorted_population]
        
    def broadcast_data(self, generation : int, fitness_results : list) -> None:
        data = {
                "generation": generation + 1,
                "best_fitness": self.evaluate_fitness(self.best_equation),
                "mutation_rate": self.strategy_manager.get_mutation_rate(),
                "unique_fitness_scores": len(set(fitness_results))
            }
            
        #Broadcast the data to listeners
        self.broadcaster.broadcast(data)<|MERGE_RESOLUTION|>--- conflicted
+++ resolved
@@ -4,13 +4,9 @@
 import random
 from diffusiophoresis.equation import Equation
 from diffusiophoresis.variable import Variable
-<<<<<<< HEAD
 from GA.crossover import Crossover
 from GA.mutation import Mutation
 from GA.selection import Selection
-=======
-from GA.strategy_manager import StrategyManager
->>>>>>> 60e15d1c
 
 class GeneticAlgorithm:
     def __init__(self, generations: int, population_size: int, crossover_rate: float, mutation_rate: float, broadcaster=None):
@@ -33,7 +29,9 @@
             cached_fitness (dict): A cache that stores pre-calculated fitness scores of individuals for performance optimization.
         """
         #Components
-        self.strategy_manager = StrategyManager(mutation_rate=mutation_rate, crossover_rate=crossover_rate)
+        self.mutation = Mutation()
+        self.crossover = Crossover()
+        self.selection = Selection()
 
         self.generations: int = generations
         self.population_size: int = population_size
@@ -42,7 +40,7 @@
         self.population: list = []
         self.fitness_scores: list = []
         self.best_equation: Equation = None
-        self.previous_best_equation: Equation = None
+        self.previous_best_fitness: float = 0
         self.cached_fitness: dict = {}
 
         self.broadcaster = broadcaster
@@ -85,27 +83,17 @@
             - Crossover and mutation methods need to be clearly defined to ensure meaningful offspring.
         """
         
-        previous_best_fitness: float = 0
         no_improvement_counter: int = 0
 
         for generation in range(self.generations):
-            
-<<<<<<< HEAD
-            self.previous_best_equation = copy.deepcopy(self.best_equation)
-            new_population: list = []
-            
-            # Create a new population via selection, crossover, and mutation
-=======
-            # TODO Population analysis never happens for the initial population; strategy manager should be updated to do so
-            
+
             # Create a new population via selection, crossover, and mutation
             new_population: list = []
->>>>>>> 60e15d1c
             while len(new_population) < self.population_size:
-                parent1, parent2 = self.strategy_manager.select_parents(self.population, self.fitness_scores)
-                child1, child2 = self.strategy_manager.crossover(parent1, parent2)
-                child1 = self.strategy_manager.mutate(child1)
-                child2 = self.strategy_manager.mutate(child2)
+                parent1, parent2 = self.selection.select_parents(self.population, self.fitness_scores)
+                child1, child2 = self.crossover.crossover(self.crossover_rate, parent1, parent2)
+                child1 = self.mutation.mutate(self.mutation_rate, child1)
+                child2 = self.mutation.mutate(self.mutation_rate, child2)
                 new_population.extend([child1, child2])
 
             self.population = new_population
@@ -113,18 +101,24 @@
             # Evaluate the fitness of the new population
             fitness_results = self.evaluate_population_fitness(new_population)
             self.fitness_scores = fitness_results
-<<<<<<< HEAD
 
             # Sort the population by fitness and update the best equation
             sorted_population = self.sort_population_by_fitness(new_population, fitness_results)
             self.best_equation = sorted_population[0]
             
+            # Check for improvement 
+            should_stop: bool = False
+            should_stop, no_improvement_counter = self.check_for_improvement(self.previous_best_fitness, no_improvement_counter)
+            if should_stop:
+                print(f"Stopping due to no improvement for {no_improvement_counter} generations.")
+                break
+            
             # Adjust mutation rate based on fitness improvement
-            if self.previous_best_equation is not None:
+            if self.previous_best_fitness:
                 # Calculate the percentage improvement in fitness
                 fitness_improvement: float = ((self.evaluate_fitness(self.best_equation) 
-                                              - self.evaluate_fitness(self.previous_best_equation)) 
-                                              / abs(self.evaluate_fitness(self.previous_best_equation))) * 100
+                                              - self.previous_best_fitness) 
+                                              / abs(self.previous_best_fitness)) * 100
 
                 if fitness_improvement < 10:  # No significant improvement
                     self.mutation_rate = min(self.mutation_rate * 1.2, 0.5)  # Increase mutation rate
@@ -132,7 +126,7 @@
                     self.mutation_rate = max(self.mutation_rate * 0.8, 0.01)  # Decrease mutation rate
                                 
                 print(f"Fitness improvement: {fitness_improvement:.2f}%")
-                print("Previous Best Fitness", self.evaluate_fitness(self.previous_best_equation))
+                print("Previous Best Fitness", self.previous_best_fitness)
                 print("Best Fitness", self.evaluate_fitness(self.best_equation))
                 print("Generations: ", generation)        
                 
@@ -144,31 +138,12 @@
             else:
                 self.mutation_rate = max(self.mutation_rate * 0.9, 0.01)
                 pass  
-                  
+        
+            # Update the previous best fitness and broadcast data
+            self.previous_best_fitness = self.evaluate_fitness(self.best_equation)
             self.broadcast_data(generation, fitness_results)
-=======
-            
-            # Sort the population by fitness and update the best equation
-            sorted_population = self.sort_population_by_fitness(new_population, fitness_results)
-            self.best_equation = sorted_population[0]
-
-            # Check for improvement 
-            should_stop: bool = False
-            should_stop, no_improvement_counter = self.check_for_improvement(previous_best_fitness, no_improvement_counter)
-            if should_stop:
-                print(f"Stopping due to no improvement for {no_improvement_counter} generations.")
-                break
-            previous_best_fitness = self.evaluate_fitness(self.best_equation)
-
-            # Adjust mutation rate based on population diversity
-            unique_fitness_results = len(set(fitness_results))
-            self.strategy_manager.update_strategies(unique_fitness_results, fitness_results, self.population_size)
-            
-            if self.broadcaster:
-                self.broadcast_data(generation, fitness_results)
->>>>>>> 60e15d1c
-
-        print(self.best_equation)
+
+        print("Best Equation", self.best_equation)
 
     def check_for_improvement(self, previous_best_fitness, no_improvement_counter):
         max_no_improvement: int = 100
@@ -235,7 +210,7 @@
         data = {
                 "generation": generation + 1,
                 "best_fitness": self.evaluate_fitness(self.best_equation),
-                "mutation_rate": self.strategy_manager.get_mutation_rate(),
+                "mutation_rate": self.mutation_rate,
                 "unique_fitness_scores": len(set(fitness_results))
             }
             
